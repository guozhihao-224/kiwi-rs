--- conflicted
+++ resolved
@@ -85,7 +85,7 @@
  "regex",
  "rustc-hash 1.1.0",
  "shlex",
- "syn 2.0.100",
+ "syn",
 ]
 
 [[package]]
@@ -103,7 +103,7 @@
  "regex",
  "rustc-hash 2.1.1",
  "shlex",
- "syn 2.0.100",
+ "syn",
 ]
 
 [[package]]
@@ -204,7 +204,7 @@
  "proc-macro2",
  "quote",
  "snafu",
- "syn 2.0.100",
+ "syn",
 ]
 
 [[package]]
@@ -214,12 +214,6 @@
 checksum = "773648b94d0e5d620f64f280777445740e61fe701025087ec8b57f45c791888b"
 
 [[package]]
-name = "doc-comment"
-version = "0.3.3"
-source = "registry+https://github.com/rust-lang/crates.io-index"
-checksum = "fea41bba32d969b513997752735605054bc0dfa92b4c56bf1189f2e174be7a10"
-
-[[package]]
 name = "either"
 version = "1.15.0"
 source = "registry+https://github.com/rust-lang/crates.io-index"
@@ -251,21 +245,15 @@
 
 [[package]]
 name = "heck"
-<<<<<<< HEAD
 version = "0.5.0"
 source = "registry+https://github.com/rust-lang/crates.io-index"
 checksum = "2304e00983f87ffb38b55b444b5e3b60a884b5d30c0fca7d82fe33449bbe55ea"
-=======
-version = "0.4.1"
-source = "registry+https://github.com/rust-lang/crates.io-index"
-checksum = "95505c38b4572b2d910cecb0281560f54b440a19336cbbcb27bf6ce6adc6f5a8"
 
 [[package]]
 name = "hermit-abi"
 version = "0.3.9"
 source = "registry+https://github.com/rust-lang/crates.io-index"
 checksum = "d231dfb89cfffdbc30e7fc41579ed6066ad03abda9e567ccafae602b97ec5024"
->>>>>>> de53cf37
 
 [[package]]
 name = "iana-time-zone"
@@ -348,12 +336,8 @@
  "once_cell",
  "parking_lot",
  "rocksdb",
-<<<<<<< HEAD
- "snafu",
-=======
  "serde",
  "serde_json",
->>>>>>> de53cf37
  "thiserror",
 ]
 
@@ -690,7 +674,7 @@
 dependencies = [
  "proc-macro2",
  "quote",
- "syn 2.0.100",
+ "syn",
 ]
 
 [[package]]
@@ -728,41 +712,23 @@
 
 [[package]]
 name = "snafu"
-<<<<<<< HEAD
 version = "0.8.6"
 source = "registry+https://github.com/rust-lang/crates.io-index"
 checksum = "320b01e011bf8d5d7a4a4a4be966d9160968935849c83b918827f6a435e7f627"
 dependencies = [
-=======
-version = "0.7.5"
-source = "registry+https://github.com/rust-lang/crates.io-index"
-checksum = "e4de37ad025c587a29e8f3f5605c00f70b98715ef90b9061a815b9e59e9042d6"
-dependencies = [
- "doc-comment",
->>>>>>> de53cf37
  "snafu-derive",
 ]
 
 [[package]]
 name = "snafu-derive"
-<<<<<<< HEAD
 version = "0.8.6"
 source = "registry+https://github.com/rust-lang/crates.io-index"
 checksum = "1961e2ef424c1424204d3a5d6975f934f56b6d50ff5732382d84ebf460e147f7"
-=======
-version = "0.7.5"
-source = "registry+https://github.com/rust-lang/crates.io-index"
-checksum = "990079665f075b699031e9c08fd3ab99be5029b96f3b78dc0709e8f77e4efebf"
->>>>>>> de53cf37
 dependencies = [
  "heck",
  "proc-macro2",
  "quote",
-<<<<<<< HEAD
  "syn",
-=======
- "syn 1.0.109",
->>>>>>> de53cf37
 ]
 
 [[package]]
@@ -799,17 +765,6 @@
 
 [[package]]
 name = "syn"
-version = "1.0.109"
-source = "registry+https://github.com/rust-lang/crates.io-index"
-checksum = "72b64191b275b66ffe2469e8af2c1cfe3bafa67b529ead792a6d0160888b4237"
-dependencies = [
- "proc-macro2",
- "quote",
- "unicode-ident",
-]
-
-[[package]]
-name = "syn"
 version = "2.0.100"
 source = "registry+https://github.com/rust-lang/crates.io-index"
 checksum = "b09a44accad81e1ba1cd74a32461ba89dee89095ba17b32f5d03683b1b1fc2a0"
@@ -836,7 +791,7 @@
 dependencies = [
  "proc-macro2",
  "quote",
- "syn 2.0.100",
+ "syn",
 ]
 
 [[package]]
@@ -865,7 +820,7 @@
 dependencies = [
  "proc-macro2",
  "quote",
- "syn 2.0.100",
+ "syn",
 ]
 
 [[package]]
@@ -917,7 +872,7 @@
  "log",
  "proc-macro2",
  "quote",
- "syn 2.0.100",
+ "syn",
  "wasm-bindgen-shared",
 ]
 
@@ -939,7 +894,7 @@
 dependencies = [
  "proc-macro2",
  "quote",
- "syn 2.0.100",
+ "syn",
  "wasm-bindgen-backend",
  "wasm-bindgen-shared",
 ]
@@ -974,7 +929,7 @@
 dependencies = [
  "proc-macro2",
  "quote",
- "syn 2.0.100",
+ "syn",
 ]
 
 [[package]]
@@ -985,7 +940,7 @@
 dependencies = [
  "proc-macro2",
  "quote",
- "syn 2.0.100",
+ "syn",
 ]
 
 [[package]]

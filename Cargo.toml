--- conflicted
+++ resolved
@@ -10,13 +10,15 @@
 repository = "https://github.com/arana-db/kiwi-rs"
 edition = "2021"
 
-[workspace.lints]
-clippy.dbg_macro = "warn"
-clippy.implicit_clone = "warn"
-clippy.result_large_err = "allow"
-clippy.large_enum_variant = "allow"
-rust.unknown_lints = "deny"
-rust.unexpected_cfgs = { level = "warn", check-cfg = ['cfg(tokio_unstable)'] }
+[workspace.lints.clippy]
+dbg_macro = "warn"
+implicit_clone = "warn"
+result_large_err = "allow"
+large_enum_variant = "allow"
+
+[workspace.lints.rust]
+unknown_lints = "deny"
+unexpected_cfgs = { level = "warn", check-cfg = ['cfg(tokio_unstable)'] }
 
 [workspace.dependencies]
 bytes = "1"
@@ -28,10 +30,6 @@
 log = "0.4"
 rocksdb = "0.23.0"
 thiserror = "1.0"
-<<<<<<< HEAD
-tokio = { version = "1", features = ["full"] }
-snafu = "0.8"
-=======
 serde = "1.0"
 serde_json = "1.0"
 once_cell = "1.15"
@@ -47,5 +45,4 @@
 storage = { path = "src/storage" }
 kstd = { path = "src/kstd" }
 common-macro = { path = "src/common/macro" }
-net = { path = "src/net" }
->>>>>>> cad29bc5
+net = { path = "src/net" }
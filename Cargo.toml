--- conflicted
+++ resolved
@@ -1,5 +1,5 @@
 [workspace]
-members = ["src/storage", "src/kstd", "src/common/macro"]
+members = ["src/storage", "src/kstd", "src/common/macro", "src/net"]
 resolver = "2"
 
 [workspace.package]
@@ -10,7 +10,6 @@
 repository = "https://github.com/arana-db/kiwi-rs"
 edition = "2024"
 
-<<<<<<< HEAD
 [workspace.lints]
 clippy.dbg_macro = "warn"
 clippy.implicit_clone = "warn"
@@ -20,14 +19,15 @@
 rust.unexpected_cfgs = { level = "warn", check-cfg = ['cfg(tokio_unstable)'] }
 
 [workspace.dependencies]
-rocksdb = "0.23.0"
-log = "0.4"
 bytes = "1"
 chrono = "0.4.40"
 snafu = "0.7"
 proc-macro2 = "1.0.66"
 quote = "1.0"
 syn = { version = "2.0", features = ["extra-traits", "full"] }
+env_logger = "0.11"
+log = "0.4"
+rocksdb = "0.23.0"
 thiserror = "1.0"
 serde = "1.0"
 serde_json = "1.0"
@@ -37,18 +37,10 @@
 anyhow = "1.0"
 byteorder = "1.4"
 parking_lot = "0.12"
+tokio = { version = "1", features = ["full"] }
 
 ## workspaces members
 storage = { path = "src/storage" }
 kstd = { path = "src/kstd" }
 common-macro = { path = "src/common/macro" }
-=======
-[dependencies]
-bytes = "1"
-chrono = "0.4.40"
-env_logger = "0.11"
-log = "0.4"
-rocksdb = "0.23.0"
-thiserror = "1.0"
-tokio = { version = "1", features = ["full"] }
->>>>>>> abbd731f
+net = { path = "src/net" }